
module CheckOutScene exposing
  ( init
  , rfidWasSwiped
  , sceneWillAppear
  , update
  , view
  --------------
  , CheckOutModel
  )

-- Standard
import Html exposing (..)
import Http

-- Third Party
import Material
import Material.Chip as Chip
import Material.Options as Options exposing (css)
import List.Extra as ListX
import Maybe.Extra as MaybeX
import List.Nonempty exposing (Nonempty)

-- Local
import Types exposing (..)
import Wizard.SceneUtils exposing (..)
import XisRestApi as XisApi exposing (Member)
import Duration exposing (ticksPerHour)
import PointInTime exposing (PointInTime)


-----------------------------------------------------------------------------
-- INIT
-----------------------------------------------------------------------------

-- This type alias describes the type of kiosk model that this scene requires.
type alias KioskModel a =
  { a
  ------------------------------------
  | mdl : Material.Model
  , flags : Flags
  , sceneStack : Nonempty Scene
  ------------------------------------
  , checkOutModel : CheckOutModel
  , currTime : PointInTime
  , xisSession : XisApi.Session Msg
  }

type alias CheckOutModel =
  { visitEvents : List XisApi.VisitEvent
<<<<<<< HEAD
  , checkedIn : List XisApi.Member
=======
  , checkedIn : List Member
>>>>>>> 779132b3
  , checkedOutMemberNum : Int  -- TODO: This should be Member not ID.
  , badNews : List String
  }

init : Flags -> (CheckOutModel, Cmd Msg)
init flags =
  let model =
    { visitEvents=[]
    , checkedIn=[]
    , checkedOutMemberNum = -99  -- A harmless initial value.
    , badNews=[]
    }
  in (model, Cmd.none)

-----------------------------------------------------------------------------
-- SCENE WILL APPEAR
-----------------------------------------------------------------------------

sceneWillAppear : KioskModel a -> Scene -> (CheckOutModel, Cmd Msg)
sceneWillAppear kioskModel appearingScene =
  if appearingScene == CheckOut then
    let
      lowerBound = kioskModel.currTime - (12 * ticksPerHour)
      filters = [ XisApi.VEF_WhenGreaterOrEquals lowerBound ]
      tagger = (CheckOutVector << AccVisitEvents)
      cmd = kioskModel.xisSession.listVisitEvents filters tagger
    in
      (kioskModel.checkOutModel, cmd)
  else
    (kioskModel.checkOutModel, Cmd.none)


-----------------------------------------------------------------------------
-- UPDATE
-----------------------------------------------------------------------------

update : CheckOutMsg -> KioskModel a -> (CheckOutModel, Cmd Msg)
update msg kioskModel =
  let
    sceneModel = kioskModel.checkOutModel
    xis = kioskModel.xisSession
  in case msg of

    AccVisitEvents (Ok {next, results}) ->
      let
        ves = sceneModel.visitEvents ++ results
        newModel = {sceneModel | visitEvents=ves }
      in
        case next of

          Just url ->
            (newModel, xis.moreVisitEvents url (CheckOutVector << AccVisitEvents))

          Nothing ->
            let
              sorter = List.sortBy (.data >> .userName >> String.toLower)
              checkedIn = newModel.visitEvents |> checkedInMembers |> sorter
              newModel2 = {sceneModel | checkedIn=checkedIn, visitEvents=[] }
            in
              (newModel2, Cmd.none)

    LogCheckOut memberNum ->
      let
        newVisitEvent =
          { who = xis.memberUrl memberNum
          , when = kioskModel.currTime
          , eventType = XisApi.VET_Departure
          , reason = Nothing
          , method = XisApi.VEM_FrontDesk
          }
        tagger = CheckOutVector << LogCheckOutResult
        cmd = xis.createVisitEvent newVisitEvent tagger
      in
        ({sceneModel | checkedOutMemberNum = memberNum}, cmd)  -- TODO: Change to Member, not num.

    LogCheckOutResult (Ok _) ->
      (sceneModel, segueTo OldBusiness)

    -- ERRORS -------------------------

    AccVisitEvents (Err error) ->
      ({sceneModel | badNews = [toString error]}, Cmd.none)

    LogCheckOutResult (Err error) ->
      ({sceneModel | badNews = [toString error]}, Cmd.none)


<<<<<<< HEAD
checkedInMembers : List XisApi.VisitEvent -> List XisApi.Member
=======
checkedInMembers : List XisApi.VisitEvent -> List Member
>>>>>>> 779132b3
checkedInMembers events =
  let
    whoId = .data >> .who >> .id
    visitGrouper x y = whoId x == whoId y
    stillHereFilter x = List.member x.data.eventType [XisApi.VET_Arrival, XisApi.VET_Present]
  in
    events                                          -- List VisitEvent
    |> List.sortBy whoId                            -- List VisitEvent
    |> ListX.groupWhile visitGrouper                -- List (List VisitEvent)
    |> List.map (ListX.maximumBy (.data >> .when))  -- List (Maybe VisitEvent)
    |> MaybeX.combine                               -- Maybe (List VisitEvent)
    |> Maybe.withDefault []                         -- List VisitEvent
    |> List.filter stillHereFilter
    |> List.map (.data >> .who)


-----------------------------------------------------------------------------
-- VIEW
-----------------------------------------------------------------------------

view : KioskModel a -> Html Msg
view kioskModel =
  let
    sceneModel = kioskModel.checkOutModel
    memb2chip = \memb ->
      Chip.button
        [Options.onClick (CheckOutVector (LogCheckOut memb.id))]
        [Chip.content [] [text memb.data.userName]]

  in
    genericScene kioskModel
      "Checking Out"
      "Tap Your Userid, Below"
      ( div []
          ( List.concat
              [ List.map memb2chip sceneModel.checkedIn
              , [ vspace (if List.length sceneModel.badNews > 0 then 40 else 0) ]
              ]
          )
      )
      []  -- No buttons
      sceneModel.badNews


-----------------------------------------------------------------------------
-- RFID WAS SWIPED
-----------------------------------------------------------------------------

rfidWasSwiped : KioskModel a -> Result String Member -> (CheckOutModel, Cmd Msg)
rfidWasSwiped kioskModel result =
  case result of
    Ok m ->
      update (LogCheckOut m.id) kioskModel
    Err e ->
      let sceneModel = kioskModel.checkOutModel
      in ({sceneModel | badNews = [toString e]}, Cmd.none)


-----------------------------------------------------------------------------
-- STYLES
-----------------------------------------------------------------------------

sceneChipCss =
  [ css "margin-left" "3px"
  , css "margin-right" "3px"
  ]<|MERGE_RESOLUTION|>--- conflicted
+++ resolved
@@ -48,11 +48,7 @@
 
 type alias CheckOutModel =
   { visitEvents : List XisApi.VisitEvent
-<<<<<<< HEAD
-  , checkedIn : List XisApi.Member
-=======
   , checkedIn : List Member
->>>>>>> 779132b3
   , checkedOutMemberNum : Int  -- TODO: This should be Member not ID.
   , badNews : List String
   }
@@ -140,11 +136,7 @@
       ({sceneModel | badNews = [toString error]}, Cmd.none)
 
 
-<<<<<<< HEAD
-checkedInMembers : List XisApi.VisitEvent -> List XisApi.Member
-=======
 checkedInMembers : List XisApi.VisitEvent -> List Member
->>>>>>> 779132b3
 checkedInMembers events =
   let
     whoId = .data >> .who >> .id
