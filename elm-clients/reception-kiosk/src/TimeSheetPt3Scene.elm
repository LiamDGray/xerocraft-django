
module TimeSheetPt3Scene exposing
  ( init
  , rfidWasSwiped
  , sceneWillAppear
  , update
  , view
  --------------------
  , TimeSheetPt3Model
  )

-- Standard
import Html exposing (Html, text, div, span, p)
import Html.Attributes exposing (attribute, style)
import Http exposing (header, Error(..))

-- Third Party
import Material
import List.Nonempty exposing (Nonempty)

-- Local
import TimeSheetCommon exposing (infoDiv)
import XisRestApi as XisApi exposing (..)
import Wizard.SceneUtils exposing (..)
import Types exposing (..)
import TimeSheetPt1Scene exposing (TimeSheetPt1Model)
import TimeSheetPt2Scene exposing (TimeSheetPt2Model)
import Fetchable exposing (..)
import PointInTime exposing (PointInTime)
import CalendarDate exposing (CalendarDate)
import ClockTime exposing (ClockTime)
import Duration as Dur


-----------------------------------------------------------------------------
-- CONSTANTS
-----------------------------------------------------------------------------

idxTimeSheetPt3 = mdlIdBase TimeSheetPt3
idxWitnessUsername = [idxTimeSheetPt3, 1]
idxWitnessPassword = [idxTimeSheetPt3, 2]

tcwMissingStr = "Couldn't get task, claim, and work records!"
<<<<<<< HEAD
workingStr = "Checking RFID!"
=======
>>>>>>> 779132b3

-----------------------------------------------------------------------------
-- INIT
-----------------------------------------------------------------------------

-- This type alias describes the type of kiosk model that this scene requires.
type alias KioskModel a =
  { a
  ------------------------------------
  | mdl : Material.Model
  , flags : Flags
  , sceneStack : Nonempty Scene
  ------------------------------------
  , currTime : PointInTime
  , timeSheetPt1Model : TimeSheetPt1Model
  , timeSheetPt2Model : TimeSheetPt2Model
  , timeSheetPt3Model : TimeSheetPt3Model
  , xisSession : XisApi.Session Msg
  }


type alias TimeSheetPt3Model =
  { records : Maybe (XisApi.Task, XisApi.Claim, XisApi.Work)
  , witnessUsername : String
  , witnessPassword : String
<<<<<<< HEAD
  , digitsTyped : List Char  -- Digits that make up the RFID code
  , rfidCode : Maybe Int  -- Set immediately after all digits have been sent.
=======
>>>>>>> 779132b3
  , needWitness : Bool
  , badNews : List String
  }


init : Flags -> (TimeSheetPt3Model, Cmd Msg)
init flags =
  let sceneModel =
    { records = Nothing
    , witnessUsername = ""
    , witnessPassword = ""
<<<<<<< HEAD
    , digitsTyped = []
    , rfidCode = Nothing
=======
>>>>>>> 779132b3
    , needWitness = False
    , badNews = []
    }
  in (sceneModel, Cmd.none)


-----------------------------------------------------------------------------
-- SCENE WILL APPEAR
-----------------------------------------------------------------------------

sceneWillAppear : KioskModel a -> Scene -> Scene -> (TimeSheetPt3Model, Cmd Msg)
sceneWillAppear kioskModel appearing vanishing =
  let
    sceneModel = kioskModel.timeSheetPt3Model
    pt1Model = kioskModel.timeSheetPt1Model
  in
    case (appearing, vanishing) of

      (TimeSheetPt3, _) ->
        case (pt1Model.oldBusinessItem) of
          Just {task, claim, work} ->
            let
              records = Just (task, claim, work)
              newModel = {sceneModel | records=records }
            in (newModel, focusOnIndex idxWitnessUsername)
          _ ->
            ({sceneModel | badNews=[tcwMissingStr]}, Cmd.none)

      (_, TimeSheetPt3) ->
        -- Clear the password field when we leave this scene.
        ({sceneModel | witnessPassword=""}, Cmd.none)

      (_, _) ->
        (sceneModel, Cmd.none)


-----------------------------------------------------------------------------
-- UPDATE
-----------------------------------------------------------------------------

update : TimeSheetPt3Msg -> KioskModel a -> (TimeSheetPt3Model, Cmd Msg)
update msg kioskModel =
  let
    sceneModel = kioskModel.timeSheetPt3Model
    xis = kioskModel.xisSession
    wName = sceneModel.witnessUsername
    amVisible = currentScene kioskModel == TimeSheetPt3

  in case msg of

<<<<<<< HEAD
    -- REVIEW: Factor this out into an RFID reader helper? It's also used in ScreenSaver.
    TS3_KeyDown code ->
      if amVisible then
        case sceneModel.rfidCode of
          Nothing ->
            case code of
              13 ->
                update TS3_Witnessed kioskModel
              219 ->
                -- RFID reader is beginning to send a card number, so clear our buffer.
                ({sceneModel | digitsTyped=[]}, Cmd.none)
              221 ->
                -- RFID reader is done sending the card number, so process our buffer.
                handleRfid kioskModel
              c ->
                if c>=48 && c<=57 then
                  -- A digit, presumably in the RFID's number. '0' = code 48, '9' = code 57.
                  let updatedDigits = Char.fromCode c :: sceneModel.digitsTyped
                  in ({sceneModel | digitsTyped = updatedDigits }, Cmd.none)
                else
                  -- Unexpected code.
                  (sceneModel, Cmd.none)
          Just _ ->
            ({sceneModel | witnessUsername = workingStr }, Cmd.none)
      else
        -- Scene is not visible.
        (sceneModel, Cmd.none)

    TS3_WitnessListResult (Ok {results}) ->
      -- ASSERTION: There should be exactly one witness in results.
      case List.head results of
        Just w ->
          -- Reading an RFID will be considered equivalent to providing credentials, for purpose of witnessing work.
          let
            sModel = {sceneModel | witnessUsername=w.data.userName}
            kModel = {kioskModel | timeSheetPt3Model = sModel }
            synthMsg = TS3_WitnessAuthResult <| Ok <| AuthenticationResult True (Just w)
          in update synthMsg kModel
        Nothing ->
          ({sceneModel | witnessUsername="", badNews=["RFID not registered."]}, Cmd.none)

=======
>>>>>>> 779132b3
    TS3_UpdateWitnessUsername s ->
      ({sceneModel | witnessUsername = s}, Cmd.none)

    TS3_UpdateWitnessPassword s ->
      ({sceneModel | witnessPassword = s}, Cmd.none)

    TS3_NeedWitness ->
      ({sceneModel | needWitness=True}, Cmd.none)

    TS3_Witnessed ->
      let
        nameIsEmpty = String.isEmpty sceneModel.witnessUsername
        pwIsEmpty = String.isEmpty sceneModel.witnessPassword
      in
        if nameIsEmpty || pwIsEmpty then
          ({sceneModel | badNews = ["Witness name and password must be provided."]}, Cmd.none)
        else
          let
            cmd = xis.authenticate
              (XisApi.djangoizeId sceneModel.witnessUsername)
              sceneModel.witnessPassword
              (TimeSheetPt3Vector << TS3_WitnessAuthResult)
          in
            (sceneModel, cmd)

    TS3_Skipped ->
      case sceneModel.records of

        Nothing ->
          ({sceneModel | badNews=[tcwMissingStr]}, Cmd.none)

        Just (_, _, work) ->
          let
            -- Witness is presumably already "Nothing", but will set again anyway.
            workMod = setWorksWitness Nothing work
            -- Previous scenes may have modified work, so update it.
            cmd = xis.replaceWork workMod (TimeSheetPt3Vector << TS3_WorkUpdated)
          in
            ({sceneModel | badNews=[]}, cmd)

    -- Order of updates is important. Update Work here, update Claim later.
    TS3_WitnessAuthResult (Ok {isAuthentic, authenticatedMember}) ->
      case sceneModel.records of

        Nothing ->
          ({sceneModel | badNews=[tcwMissingStr]}, Cmd.none)

        Just (_, _, work) ->
          case (isAuthentic, authenticatedMember) of

            (True, Just witness) ->
              let
                witnessUrl = xis.memberUrl witness.id
                workMod = setWorksWitness (Just witnessUrl) work
                cmd1 = xis.replaceWork workMod (TimeSheetPt3Vector << TS3_WorkUpdated)
              in
                ({sceneModel | badNews=[]}, cmd1)

            (True, Nothing) ->
              -- XIS shouldn't produce this so I won't trust it.
              let _ = Debug.log "ERROR" "TS3_WitnessAuthResult received (True, Nothing)."
              in ({sceneModel | badNews=["Could not authenticate "++wName]}, Cmd.none)

            (False, _) ->
              ({sceneModel | badNews=["Could not authenticate "++wName]}, Cmd.none)

    -- Order of updates is important. Update Claim here, now that Work update is done.
    TS3_WorkUpdated (Ok work) ->
      case sceneModel.records of
        Nothing -> ({sceneModel | badNews=[tcwMissingStr]}, Cmd.none)
        Just (_, c, _) ->
          let
            -- TODO: Task might not be done. Work might be stopping for now.
            claimMod = c |> setClaimsStatus DoneClaimStatus
            cmd = xis.replaceClaim claimMod (TimeSheetPt3Vector << TS3_ClaimUpdated)
          in
            ({sceneModel | badNews=[]}, cmd)

    TS3_ClaimUpdated (Ok claim) ->
      case sceneModel.records of
        Nothing -> ({sceneModel | badNews=[tcwMissingStr]}, Cmd.none)
        Just (_, c, w) ->
          let
            pt2Model = kioskModel.timeSheetPt2Model
            noteData = XisApi.WorkNoteData
              (Just c.data.claimingMember)
              pt2Model.otherWorkDesc
              (xis.workUrl w.id)
              kioskModel.currTime
            cmd = if String.length pt2Model.otherWorkDesc > 0
              then xis.createWorkNote noteData (TimeSheetPt3Vector << TS3_WorkNoteCreated)
              else (popTo OldBusiness)
          in
            ({sceneModel | badNews=[]}, cmd)

    TS3_WorkNoteCreated (Ok note) ->
      -- Everything worked. Scene is complete.
      (sceneModel, popTo OldBusiness)

    -- -- -- -- -- -- -- -- -- -- -- -- -- -- -- --

    TS3_WitnessAuthResult (Err e) ->
      ({sceneModel | badNews=[toString e]}, Cmd.none)

    TS3_ClaimUpdated (Err e) ->
      ({sceneModel | badNews=[toString e]}, Cmd.none)

    TS3_WorkUpdated (Err e) ->
      case e of

        BadStatus response ->
          if response.status.code == 403 then
            ({sceneModel | badNews=["Bad username/password?"]}, Cmd.none)
          else
            ({sceneModel | badNews=[toString e]}, Cmd.none)

        _ ->
          ({sceneModel | badNews=[toString e]}, Cmd.none)

    TS3_WorkNoteCreated (Err e) ->
      -- Failure to create the work description is non-critical so we'll carry on to next scene.
      -- TODO: Create a backend logging facility so that failures like this can be noted via XisAPI
      (sceneModel, segueTo TimeSheetPt1)


<<<<<<< HEAD
handleRfid : KioskModel a -> (TimeSheetPt3Model, Cmd Msg)
handleRfid kioskModel =
  let
    sceneModel = kioskModel.timeSheetPt3Model
    xis = kioskModel.xisSession
  in
    case sceneModel.rfidCode of

      Just _ ->
        -- We're already in the process of checking a code, so ignore this one.
        -- It's presumably the same code anyway, since the reader reads multiple times.
        ( {sceneModel | witnessUsername=workingStr}
        , Cmd.none
        )

      Nothing ->
        let
          rfidNumber = List.reverse sceneModel.digitsTyped |> String.fromList |> String.toInt
          filter = Result.map RfidNumberEquals rfidNumber
        in
          case (rfidNumber, filter) of

            (Ok n, Ok f) ->
              ( {sceneModel | rfidCode=Just n, witnessUsername=workingStr}
              , xis.listMembers [f] (TimeSheetPt3Vector << TS3_WitnessListResult)
              )

            (Err e, _) ->
              ( {sceneModel | rfidCode=Nothing, witnessUsername="", badNews=[toString e]}
              , Cmd.none
              )

            (_, Err e) ->
              ( {sceneModel | rfidCode=Nothing, witnessUsername="", badNews=[toString e]}
              , Cmd.none
              )


=======
>>>>>>> 779132b3
-----------------------------------------------------------------------------
-- VIEW
-----------------------------------------------------------------------------

view : KioskModel a -> Html Msg
view kioskModel =
  case kioskModel.timeSheetPt3Model.records of

    Just (t, c, w) ->
      if kioskModel.timeSheetPt3Model.needWitness then
        viewWitness kioskModel t c w
      else
        viewQuestion kioskModel t c w

    _ -> text ""


viewQuestion : KioskModel a -> XisApi.Task -> XisApi.Claim -> XisApi.Work -> Html Msg
viewQuestion kioskModel task claim work =
  let
    sceneModel = kioskModel.timeSheetPt3Model
    pt2Model = kioskModel.timeSheetPt2Model
    otherWorkDesc =
      if String.isEmpty pt2Model.otherWorkDesc
        then Nothing
        else Just pt2Model.otherWorkDesc

  in genericScene kioskModel

    "Volunteer Timesheet"
    "Do you need this work to be witnessed?"

    ( div []
      [ vspace 50
      , infoDiv kioskModel.currTime task claim work otherWorkDesc
      , vspace 70
      , p [sceneTextStyle] [text "If you want this work to apply to Work-Trade, you need to have it witnessed by a Staffer. If not, you can skip this step."]
      ]
    )

    [ ButtonSpec "Witness" (TimeSheetPt3Vector <| TS3_NeedWitness) True
    , ButtonSpec "Skip" (TimeSheetPt3Vector <| TS3_Skipped) True
    ]
<<<<<<< HEAD

    sceneModel.badNews

viewWitness : KioskModel a -> XisApi.Task -> XisApi.Claim -> XisApi.Work -> Html Msg
viewWitness kioskModel task claim work =
  let
    sceneModel = kioskModel.timeSheetPt3Model
    pt2Model = kioskModel.timeSheetPt2Model
    otherWorkDesc =
      if String.isEmpty pt2Model.otherWorkDesc
        then Nothing
        else Just pt2Model.otherWorkDesc

  in genericScene kioskModel

=======

    sceneModel.badNews

viewWitness : KioskModel a -> XisApi.Task -> XisApi.Claim -> XisApi.Work -> Html Msg
viewWitness kioskModel task claim work =
  let
    sceneModel = kioskModel.timeSheetPt3Model
    pt2Model = kioskModel.timeSheetPt2Model
    otherWorkDesc =
      if String.isEmpty pt2Model.otherWorkDesc
        then Nothing
        else Just pt2Model.otherWorkDesc

  in genericScene kioskModel

>>>>>>> 779132b3
    "Volunteer Timesheet"
    "Do you need this work to be witnessed?"

    ( div []
      [ vspace 50
      , infoDiv kioskModel.currTime task claim work otherWorkDesc
      , vspace 70
      , (sceneTextField kioskModel idxWitnessUsername
          "Witness Username" sceneModel.witnessUsername
          (TimeSheetPt3Vector << TS3_UpdateWitnessUsername))
      , vspace 40
      , (scenePasswordField kioskModel idxWitnessPassword
          "Witness Password" sceneModel.witnessPassword
          (TimeSheetPt3Vector << TS3_UpdateWitnessPassword))
      ]
    )

    [ButtonSpec "Witness" (TimeSheetPt3Vector <| TS3_Witnessed) True]

    sceneModel.badNews


-----------------------------------------------------------------------------
-- SUBSCRIPTIONS
-----------------------------------------------------------------------------


-----------------------------------------------------------------------------
<<<<<<< HEAD
=======
-- RFID WAS SWIPED
-----------------------------------------------------------------------------

rfidWasSwiped : KioskModel a -> Result String Member -> (TimeSheetPt3Model, Cmd Msg)
rfidWasSwiped kioskModel result =
  let sceneModel = kioskModel.timeSheetPt3Model
  in case result of

    Ok m ->
      -- Reading an RFID will be considered equivalent to providing credentials, for purpose of witnessing work.
      update
        (TS3_WitnessAuthResult <| Ok <| AuthenticationResult True (Just m))
        kioskModel

    Err e ->
      ({sceneModel | badNews=[toString e]}, Cmd.none)


-----------------------------------------------------------------------------
>>>>>>> 779132b3
-- STYLES
-----------------------------------------------------------------------------<|MERGE_RESOLUTION|>--- conflicted
+++ resolved
@@ -41,10 +41,6 @@
 idxWitnessPassword = [idxTimeSheetPt3, 2]
 
 tcwMissingStr = "Couldn't get task, claim, and work records!"
-<<<<<<< HEAD
-workingStr = "Checking RFID!"
-=======
->>>>>>> 779132b3
 
 -----------------------------------------------------------------------------
 -- INIT
@@ -70,11 +66,6 @@
   { records : Maybe (XisApi.Task, XisApi.Claim, XisApi.Work)
   , witnessUsername : String
   , witnessPassword : String
-<<<<<<< HEAD
-  , digitsTyped : List Char  -- Digits that make up the RFID code
-  , rfidCode : Maybe Int  -- Set immediately after all digits have been sent.
-=======
->>>>>>> 779132b3
   , needWitness : Bool
   , badNews : List String
   }
@@ -86,11 +77,6 @@
     { records = Nothing
     , witnessUsername = ""
     , witnessPassword = ""
-<<<<<<< HEAD
-    , digitsTyped = []
-    , rfidCode = Nothing
-=======
->>>>>>> 779132b3
     , needWitness = False
     , badNews = []
     }
@@ -141,50 +127,6 @@
 
   in case msg of
 
-<<<<<<< HEAD
-    -- REVIEW: Factor this out into an RFID reader helper? It's also used in ScreenSaver.
-    TS3_KeyDown code ->
-      if amVisible then
-        case sceneModel.rfidCode of
-          Nothing ->
-            case code of
-              13 ->
-                update TS3_Witnessed kioskModel
-              219 ->
-                -- RFID reader is beginning to send a card number, so clear our buffer.
-                ({sceneModel | digitsTyped=[]}, Cmd.none)
-              221 ->
-                -- RFID reader is done sending the card number, so process our buffer.
-                handleRfid kioskModel
-              c ->
-                if c>=48 && c<=57 then
-                  -- A digit, presumably in the RFID's number. '0' = code 48, '9' = code 57.
-                  let updatedDigits = Char.fromCode c :: sceneModel.digitsTyped
-                  in ({sceneModel | digitsTyped = updatedDigits }, Cmd.none)
-                else
-                  -- Unexpected code.
-                  (sceneModel, Cmd.none)
-          Just _ ->
-            ({sceneModel | witnessUsername = workingStr }, Cmd.none)
-      else
-        -- Scene is not visible.
-        (sceneModel, Cmd.none)
-
-    TS3_WitnessListResult (Ok {results}) ->
-      -- ASSERTION: There should be exactly one witness in results.
-      case List.head results of
-        Just w ->
-          -- Reading an RFID will be considered equivalent to providing credentials, for purpose of witnessing work.
-          let
-            sModel = {sceneModel | witnessUsername=w.data.userName}
-            kModel = {kioskModel | timeSheetPt3Model = sModel }
-            synthMsg = TS3_WitnessAuthResult <| Ok <| AuthenticationResult True (Just w)
-          in update synthMsg kModel
-        Nothing ->
-          ({sceneModel | witnessUsername="", badNews=["RFID not registered."]}, Cmd.none)
-
-=======
->>>>>>> 779132b3
     TS3_UpdateWitnessUsername s ->
       ({sceneModel | witnessUsername = s}, Cmd.none)
 
@@ -310,47 +252,6 @@
       (sceneModel, segueTo TimeSheetPt1)
 
 
-<<<<<<< HEAD
-handleRfid : KioskModel a -> (TimeSheetPt3Model, Cmd Msg)
-handleRfid kioskModel =
-  let
-    sceneModel = kioskModel.timeSheetPt3Model
-    xis = kioskModel.xisSession
-  in
-    case sceneModel.rfidCode of
-
-      Just _ ->
-        -- We're already in the process of checking a code, so ignore this one.
-        -- It's presumably the same code anyway, since the reader reads multiple times.
-        ( {sceneModel | witnessUsername=workingStr}
-        , Cmd.none
-        )
-
-      Nothing ->
-        let
-          rfidNumber = List.reverse sceneModel.digitsTyped |> String.fromList |> String.toInt
-          filter = Result.map RfidNumberEquals rfidNumber
-        in
-          case (rfidNumber, filter) of
-
-            (Ok n, Ok f) ->
-              ( {sceneModel | rfidCode=Just n, witnessUsername=workingStr}
-              , xis.listMembers [f] (TimeSheetPt3Vector << TS3_WitnessListResult)
-              )
-
-            (Err e, _) ->
-              ( {sceneModel | rfidCode=Nothing, witnessUsername="", badNews=[toString e]}
-              , Cmd.none
-              )
-
-            (_, Err e) ->
-              ( {sceneModel | rfidCode=Nothing, witnessUsername="", badNews=[toString e]}
-              , Cmd.none
-              )
-
-
-=======
->>>>>>> 779132b3
 -----------------------------------------------------------------------------
 -- VIEW
 -----------------------------------------------------------------------------
@@ -394,7 +295,6 @@
     [ ButtonSpec "Witness" (TimeSheetPt3Vector <| TS3_NeedWitness) True
     , ButtonSpec "Skip" (TimeSheetPt3Vector <| TS3_Skipped) True
     ]
-<<<<<<< HEAD
 
     sceneModel.badNews
 
@@ -410,23 +310,6 @@
 
   in genericScene kioskModel
 
-=======
-
-    sceneModel.badNews
-
-viewWitness : KioskModel a -> XisApi.Task -> XisApi.Claim -> XisApi.Work -> Html Msg
-viewWitness kioskModel task claim work =
-  let
-    sceneModel = kioskModel.timeSheetPt3Model
-    pt2Model = kioskModel.timeSheetPt2Model
-    otherWorkDesc =
-      if String.isEmpty pt2Model.otherWorkDesc
-        then Nothing
-        else Just pt2Model.otherWorkDesc
-
-  in genericScene kioskModel
-
->>>>>>> 779132b3
     "Volunteer Timesheet"
     "Do you need this work to be witnessed?"
 
@@ -455,8 +338,6 @@
 
 
 -----------------------------------------------------------------------------
-<<<<<<< HEAD
-=======
 -- RFID WAS SWIPED
 -----------------------------------------------------------------------------
 
@@ -476,6 +357,5 @@
 
 
 -----------------------------------------------------------------------------
->>>>>>> 779132b3
 -- STYLES
 -----------------------------------------------------------------------------